package x509

import (
	"crypto/ecdsa"
	"crypto/rand"
	"crypto/rsa"
	"crypto/sha256"
	"crypto/x509/pkix"
	"encoding/asn1"
	"fmt"
	"io"
	"math/big"
	"net"
	"time"

	"github.com/pedroalbanese/gogost/gost3410"
	"github.com/pedroalbanese/gogost/gost34112012256"
	"github.com/tjfoc/gmsm/sm2"
	"github.com/tjfoc/gmsm/sm3"
	"crypto/elliptic"
)

// SignatureAlgorithm represents the algorithm used to sign the certificate
type SignatureAlgorithm int

const (
	UnknownSignatureAlgorithm SignatureAlgorithm = iota
	MD2WithRSA
	MD5WithRSA
	SHA1WithRSA
	SHA256WithRSA
	SHA384WithRSA
	SHA512WithRSA
	DSAWithSHA1
	DSAWithSHA256
	ECDSAWithSHA1
	ECDSAWithSHA256
	ECDSAWithSHA384
	ECDSAWithSHA512
	GOST256
	GOST512
)

// KeyUsage represents the set of operations that are valid for a given key
type KeyUsage int

const (
	KeyUsageDigitalSignature KeyUsage = 1 << iota
	KeyUsageContentCommitment
	KeyUsageKeyEncipherment
	KeyUsageDataEncipherment
	KeyUsageKeyAgreement
	KeyUsageCertSign
	KeyUsageCRLSign
	KeyUsageEncipherOnly
	KeyUsageDecipherOnly
)

// ExtKeyUsage represents an extended set of operations that are valid for a given key
type ExtKeyUsage int

const (
	ExtKeyUsageAny ExtKeyUsage = iota
	ExtKeyUsageServerAuth
	ExtKeyUsageClientAuth
	ExtKeyUsageCodeSigning
	ExtKeyUsageEmailProtection
	ExtKeyUsageIPSECEndSystem
	ExtKeyUsageIPSECTunnel
	ExtKeyUsageIPSECUser
	ExtKeyUsageTimeStamping
	ExtKeyUsageOCSPSigning
	ExtKeyUsageMicrosoftServerGatedCrypto
	ExtKeyUsageNetscapeServerGatedCrypto
	ExtKeyUsageMicrosoftCommercialCodeSigning
	ExtKeyUsageMicrosoftKernelCodeSigning
)

// Certificate represents an X.509 certificate
type Certificate struct {
	Raw                     []byte // Complete ASN.1 DER content (certificate, signature algorithm and signature).
	RawTBSCertificate       []byte // Certificate part of raw ASN.1 DER content.
	RawSubjectPublicKeyInfo []byte // DER encoded SubjectPublicKeyInfo.
	RawSubject              []byte // DER encoded Subject
	RawIssuer               []byte // DER encoded Issuer

	Signature          []byte
	SignatureAlgorithm SignatureAlgorithm

	PublicKeyAlgorithm PublicKeyAlgorithm
	PublicKey          interface{}

	Version             int
	SerialNumber       *big.Int
	Issuer             pkix.Name
	Subject            pkix.Name
	NotBefore, NotAfter time.Time // Validity bounds.
	KeyUsage           KeyUsage

	// Extensions contains raw X.509 extensions. When parsing certificates,
	// this can be used to extract non-critical extensions that are not
	// parsed by this package. When marshaling certificates, the Extensions
	// field is ignored, see ExtraExtensions.
	Extensions []pkix.Extension

	// ExtraExtensions contains extensions to be copied, raw, into any
	// marshaled certificates. Values override any extensions that would
	// otherwise be produced based on the other fields. The ExtraExtensions
	// field is not populated when parsing certificates, see Extensions.
	ExtraExtensions []pkix.Extension

	// UnhandledCriticalExtensions contains a list of extension IDs that
	// were not (fully) processed when parsing. Verify will fail if this
	// slice is non-empty unless using InsecureSkipVerify.
	UnhandledCriticalExtensions []asn1.ObjectIdentifier

	ExtKeyUsage        []ExtKeyUsage
	UnknownExtKeyUsage []asn1.ObjectIdentifier

	BasicConstraintsValid bool
	IsCA                  bool
	MaxPathLen            int
	// MaxPathLenZero indicates that BasicConstraintsValid is true and that
	// MaxPathLen is zero. MaxPathLenZero should be true if and only if
	// MaxPathLen is zero.
	MaxPathLenZero bool

	SubjectKeyId   []byte
	AuthorityKeyId []byte

	// RFC 5280, 4.2.2.1 (Authority Information Access)
	OCSPServer            []string
	IssuingCertificateURL []string

	// Subject Alternate Name values
	DNSNames       []string
	EmailAddresses []string
	IPAddresses    []net.IP

	// Name constraints
	PermittedDNSDomainsCritical bool // if true then the name constraints are marked critical.
	PermittedDNSDomains         []string
	ExcludedDNSDomains          []string
	PermittedIPRanges           []*net.IPNet
	ExcludedIPRanges            []*net.IPNet
	PermittedEmailAddresses     []string
	ExcludedEmailAddresses      []string
	PermittedURIDomains         []string
	ExcludedURIDomains          []string

	// CRL Distribution Points
	CRLDistributionPoints []string

	PolicyIdentifiers []asn1.ObjectIdentifier
}

// PublicKeyAlgorithm represents the algorithm used to sign the certificate
type PublicKeyAlgorithm int

const (
	UnknownPublicKeyAlgorithm PublicKeyAlgorithm = iota
	RSA
	DSA
	ECDSA
	GOST
)

// CreateCertificate creates a new certificate based on a template. The
// template is also used as the parent certificate. The certificate is signed
// using the private key of the parent.
func CreateCertificate(rand io.Reader, template, parent *Certificate, pub interface{}, priv interface{}) ([]byte, error) {
	// Validate inputs
	if template == nil {
		return nil, fmt.Errorf("template cannot be nil")
	}
	if parent == nil {
		parent = template // Self-signed certificate
	}
	if pub == nil {
		return nil, fmt.Errorf("public key cannot be nil")
	}
	if priv == nil {
		return nil, fmt.Errorf("private key cannot be nil")
	}

	// Debug: print private key type
	fmt.Printf("DEBUG: Private key type: %T\n", priv)

	// Determine signature algorithm
	var sigAlg SignatureAlgorithm
	switch priv.(type) {
	case *rsa.PrivateKey:
		sigAlg = SHA256WithRSA
		fmt.Printf("DEBUG: Using RSA signature algorithm\n")
	case *ecdsa.PrivateKey:
		sigAlg = ECDSAWithSHA256
		fmt.Printf("DEBUG: Using ECDSA signature algorithm\n")
	case *sm2.PrivateKey:
		sigAlg = ECDSAWithSHA256
		fmt.Printf("DEBUG: Using SM2 signature algorithm\n")
	case *gost3410.PrivateKey:
		// Determine GOST algorithm based on curve
		gostPriv := priv.(*gost3410.PrivateKey)
		// Get curve size from the private key's raw bytes
		rawBytes := gostPriv.Raw()
		if len(rawBytes) == 32 {
			sigAlg = GOST256
		} else {
			sigAlg = GOST512
		}
		fmt.Printf("DEBUG: Using GOST signature algorithm: %d\n", sigAlg)
	case *gost3410.PrivateKeyReverseDigest:
		// Determine GOST algorithm based on curve
		gostPriv := priv.(*gost3410.PrivateKeyReverseDigest)
		rawBytes := gostPriv.Prv.Raw()
		if len(rawBytes) == 32 {
			sigAlg = GOST256
		} else {
			sigAlg = GOST512
		}
		fmt.Printf("DEBUG: Using GOST ReverseDigest signature algorithm: %d\n", sigAlg)
	default:
		return nil, fmt.Errorf("unsupported private key type: %T", priv)
	}

	// Create TBS certificate
	tbsCert, err := createTBSCertificate(template, pub, sigAlg)
	if err != nil {
		return nil, fmt.Errorf("failed to create TBS certificate: %w", err)
	}

	// Sign the TBS certificate
	signature, err := signCertificate(tbsCert, priv, sigAlg)
	if err != nil {
		return nil, fmt.Errorf("failed to sign certificate: %w", err)
	}

	// Create the final certificate
	cert := &Certificate{
		Raw:                     append(tbsCert, signature...),
		RawTBSCertificate:       tbsCert,
		Signature:               signature,
		SignatureAlgorithm:      sigAlg,
		PublicKeyAlgorithm:      getPublicKeyAlgorithm(pub),
		PublicKey:               pub,
		Version:                 template.Version,
		SerialNumber:            template.SerialNumber,
		Issuer:                  template.Issuer,
		Subject:                 template.Subject,
		NotBefore:               template.NotBefore,
		NotAfter:                template.NotAfter,
		KeyUsage:                template.KeyUsage,
		Extensions:              template.Extensions,
		ExtraExtensions:         template.ExtraExtensions,
		ExtKeyUsage:             template.ExtKeyUsage,
		BasicConstraintsValid:   template.BasicConstraintsValid,
		IsCA:                    template.IsCA,
		MaxPathLen:              template.MaxPathLen,
		MaxPathLenZero:          template.MaxPathLenZero,
		SubjectKeyId:            template.SubjectKeyId,
		AuthorityKeyId:          template.AuthorityKeyId,
		OCSPServer:              template.OCSPServer,
		IssuingCertificateURL:   template.IssuingCertificateURL,
		DNSNames:                template.DNSNames,
		EmailAddresses:          template.EmailAddresses,
		IPAddresses:             template.IPAddresses,
		CRLDistributionPoints:   template.CRLDistributionPoints,
		PolicyIdentifiers:       template.PolicyIdentifiers,
	}

	return cert.Raw, nil
}

// MarshalPKCS8PrivateKey converts a private key to PKCS #8, ASN.1 DER form
func MarshalPKCS8PrivateKey(key interface{}) ([]byte, error) {
	switch k := key.(type) {
	case *rsa.PrivateKey:
		return marshalPKCS8PrivateKey(k)
	case *ecdsa.PrivateKey:
		return marshalECDSAPKCS8PrivateKey(k)
	case *sm2.PrivateKey:
		return marshalSM2PKCS8PrivateKey(k)
	case *gost3410.PrivateKey:
		return marshalGOSTPKCS8PrivateKey(k)
	default:
		return nil, fmt.Errorf("unsupported private key type")
	}
}

// ParseCertificate parses a single certificate from the given ASN.1 DER data
func ParseCertificate(der []byte) (*Certificate, error) {
	// This is a simplified implementation
	// In a full implementation, you would parse the ASN.1 DER data
	// and populate the Certificate struct
	return nil, fmt.Errorf("ParseCertificate not implemented")
}

// ParseECPrivateKey parses an EC private key in SEC 1, ASN.1 DER form
func ParseECPrivateKey(der []byte) (*ecdsa.PrivateKey, error) {
	// Simplified implementation
	return nil, fmt.Errorf("ParseECPrivateKey not implemented")
}

// ParsePKCS8PrivateKey parses an unencrypted private key in PKCS #8, ASN.1 DER form
func ParsePKCS8PrivateKey(der []byte) (interface{}, error) {
	// Simplified implementation
	return nil, fmt.Errorf("ParsePKCS8PrivateKey not implemented")
}

// ParsePKCS1PrivateKey parses an RSA private key in PKCS #1, ASN.1 DER form
func ParsePKCS1PrivateKey(der []byte) (*rsa.PrivateKey, error) {
	// Simplified implementation
	return nil, fmt.Errorf("ParsePKCS1PrivateKey not implemented")
}

// Helper functions
func createTBSCertificate(template *Certificate, pub interface{}, sigAlg SignatureAlgorithm) ([]byte, error) {
	// Create a basic ASN.1 DER encoding of the To-Be-Signed certificate
	// This is a simplified implementation for testing purposes
	
	fmt.Printf("DEBUG: createTBSCertificate called with signature algorithm: %d\n", sigAlg)
	
	// Determine OIDs based on signature algorithm
	var signatureOID asn1.ObjectIdentifier
	var publicKeyOID asn1.ObjectIdentifier
	
	switch sigAlg {
	case SHA256WithRSA:
		signatureOID = asn1.ObjectIdentifier{1, 2, 840, 113549, 1, 1, 11} // SHA256WithRSA
		publicKeyOID = asn1.ObjectIdentifier{1, 2, 840, 113549, 1, 1, 1} // RSA
	case ECDSAWithSHA256:
		signatureOID = asn1.ObjectIdentifier{1, 2, 840, 10045, 4, 3, 2} // ECDSAWithSHA256
		publicKeyOID = asn1.ObjectIdentifier{1, 2, 840, 10045, 2, 1} // EC
	case GOST256:
		signatureOID = asn1.ObjectIdentifier{1, 2, 643, 7, 1, 1, 3, 2} // GOST R 34.10-2012 256-bit
		publicKeyOID = asn1.ObjectIdentifier{1, 2, 643, 7, 1, 1, 1, 1} // GOST R 34.10-2012 256-bit
	case GOST512:
		signatureOID = asn1.ObjectIdentifier{1, 2, 643, 7, 1, 1, 3, 3} // GOST R 34.10-2012 512-bit
		publicKeyOID = asn1.ObjectIdentifier{1, 2, 643, 7, 1, 1, 1, 2} // GOST R 34.10-2012 512-bit
	default:
		signatureOID = asn1.ObjectIdentifier{1, 2, 840, 10045, 4, 3, 2} // Default to ECDSAWithSHA256
		publicKeyOID = asn1.ObjectIdentifier{1, 2, 840, 10045, 2, 1} // EC
	}
	
	// Encode the public key based on its type
	var publicKeyBytes []byte
	var bitLength int
	
	switch p := pub.(type) {
	case *rsa.PublicKey:
		// For RSA, we need to encode the modulus and exponent
		publicKeyBytes = []byte{0x04} // Placeholder for RSA public key
		bitLength = p.N.BitLen()
	case *ecdsa.PublicKey:
		// For ECDSA, encode the point in uncompressed format
		publicKeyBytes = append([]byte{0x04}, p.X.Bytes()...)
		publicKeyBytes = append(publicKeyBytes, p.Y.Bytes()...)
		bitLength = len(publicKeyBytes) * 8
	case *sm2.PublicKey:
		// For SM2, encode the point in uncompressed format
		publicKeyBytes = append([]byte{0x04}, p.X.Bytes()...)
		publicKeyBytes = append(publicKeyBytes, p.Y.Bytes()...)
		bitLength = len(publicKeyBytes) * 8
	case *gost3410.PublicKey:
		// For GOST, encode the point in uncompressed format (like ECDSA)
		publicKeyBytes = append([]byte{0x04}, p.X.Bytes()...)
		publicKeyBytes = append(publicKeyBytes, p.Y.Bytes()...)
		bitLength = len(publicKeyBytes) * 8
	default:
		return nil, fmt.Errorf("unsupported public key type: %T", pub)
	}
	
	// For GOST certificates, we need to use a different approach
	// GOST certificates have a specific ASN.1 structure that's different from standard X.509
	if sigAlg == GOST256 || sigAlg == GOST512 {
		fmt.Printf("DEBUG: Using GOST-specific certificate structure\n")
		// Create GOST-specific certificate structure
		gostCert := struct {
			Version            int `asn1:"optional,explicit,default:0,tag:0"`
			SerialNumber       *big.Int
			SignatureAlgorithm pkix.AlgorithmIdentifier
			Issuer            pkix.Name
			Validity          struct {
				NotBefore time.Time
				NotAfter  time.Time
			}
			Subject            pkix.Name
			SubjectPublicKeyInfo struct {
				Algorithm pkix.AlgorithmIdentifier
				PublicKey asn1.BitString
			}
			IssuerUniqueID  asn1.BitString `asn1:"optional,tag:1"`
			SubjectUniqueID asn1.BitString `asn1:"optional,tag:2"`
			Extensions      []pkix.Extension `asn1:"optional,tag:3"`
		}{
			Version:      template.Version,
			SerialNumber: template.SerialNumber,
			SignatureAlgorithm: pkix.AlgorithmIdentifier{
				Algorithm: signatureOID,
			},
			Issuer: template.Issuer,
			Validity: struct {
				NotBefore time.Time
				NotAfter  time.Time
			}{
				NotBefore: template.NotBefore,
				NotAfter:  template.NotAfter,
			},
			Subject: template.Subject,
			SubjectPublicKeyInfo: struct {
				Algorithm pkix.AlgorithmIdentifier
				PublicKey asn1.BitString
			}{
				Algorithm: pkix.AlgorithmIdentifier{
					Algorithm: publicKeyOID,
				},
				PublicKey: asn1.BitString{
					Bytes:     publicKeyBytes,
					BitLength: bitLength,
				},
			},
			IssuerUniqueID:  asn1.BitString{},
			SubjectUniqueID: asn1.BitString{},
			Extensions:      template.Extensions,
		}

		// Encode to ASN.1 DER
		der, err := asn1.Marshal(gostCert)
		if err != nil {
			return nil, fmt.Errorf("failed to marshal GOST TBS certificate: %w", err)
		}

		fmt.Printf("DEBUG: GOST TBS certificate marshaled successfully, length: %d\n", len(der))
		return der, nil
	}
	
<<<<<<< HEAD
	// Encode public key properly for GOST
	var publicKeyBytes []byte
	if template.PublicKey != nil {
		if gostPub, ok := template.PublicKey.(*gost3410.PublicKey); ok {
			// Encode GOST public key according to GOST R 34.10-2012 standard
			// The public key should be encoded as a BIT STRING containing the raw public key
			xBytes := gostPub.X.Bytes()
			yBytes := gostPub.Y.Bytes()
			
			// Combine X and Y coordinates into a single byte array
			// GOST public key format: 04 || X || Y (uncompressed format)
			pubKeyRaw := make([]byte, 1+len(xBytes)+len(yBytes))
			pubKeyRaw[0] = 0x04 // Uncompressed point indicator
			copy(pubKeyRaw[1:], xBytes)
			copy(pubKeyRaw[1+len(xBytes):], yBytes)
			
			publicKeyBytes = pubKeyRaw
		}
	}
	
	// Create the basic certificate structure
=======
	fmt.Printf("DEBUG: Using standard X.509 certificate structure\n")
	// Create the basic certificate structure with proper ASN.1 tags
>>>>>>> 32d7938a
	tbs := struct {
		Version            int `asn1:"optional,explicit,default:0,tag:0"`
		SerialNumber       *big.Int
		SignatureAlgorithm pkix.AlgorithmIdentifier
		Issuer            pkix.Name
		Validity          struct {
			NotBefore time.Time
			NotAfter  time.Time
		}
		Subject            pkix.Name
		SubjectPublicKeyInfo struct {
			Algorithm pkix.AlgorithmIdentifier
			PublicKey asn1.BitString
		}
		IssuerUniqueID  asn1.BitString `asn1:"optional,tag:1"`
		SubjectUniqueID asn1.BitString `asn1:"optional,tag:2"`
		Extensions      []pkix.Extension `asn1:"optional,tag:3"`
	}{
		Version:      template.Version,
		SerialNumber: template.SerialNumber,
		SignatureAlgorithm: pkix.AlgorithmIdentifier{
			Algorithm: signatureOID,
		},
		Issuer: template.Issuer,
		Validity: struct {
			NotBefore time.Time
			NotAfter  time.Time
		}{
			NotBefore: template.NotBefore,
			NotAfter:  template.NotAfter,
		},
		Subject: template.Subject,
		SubjectPublicKeyInfo: struct {
			Algorithm pkix.AlgorithmIdentifier
			PublicKey asn1.BitString
		}{
			Algorithm: pkix.AlgorithmIdentifier{
				Algorithm: publicKeyOID,
			},
			PublicKey: asn1.BitString{
				Bytes:     publicKeyBytes,
<<<<<<< HEAD
				BitLength: len(publicKeyBytes) * 8,
=======
				BitLength: bitLength,
>>>>>>> 32d7938a
			},
		},
		IssuerUniqueID:  asn1.BitString{},
		SubjectUniqueID: asn1.BitString{},
		Extensions:      template.Extensions,
	}

	// Encode to ASN.1 DER
	der, err := asn1.Marshal(tbs)
	if err != nil {
		return nil, fmt.Errorf("failed to marshal TBS certificate: %w", err)
	}

	return der, nil
}

func signCertificate(tbsCert []byte, priv interface{}, sigAlg SignatureAlgorithm) ([]byte, error) {
	switch k := priv.(type) {
	case *rsa.PrivateKey:
		return signWithRSA(tbsCert, k, sigAlg)
	case *ecdsa.PrivateKey:
		return signWithECDSA(tbsCert, k, sigAlg)
	case *sm2.PrivateKey:
		return signWithSM2(tbsCert, k, sigAlg)
	case *gost3410.PrivateKey:
		return signWithGOST(tbsCert, k, sigAlg)
	case *gost3410.PrivateKeyReverseDigest:
		return signWithGOSTReverseDigest(tbsCert, k, sigAlg)
	default:
		return nil, fmt.Errorf("unsupported private key type for signing")
	}
}

func signWithRSA(data []byte, priv *rsa.PrivateKey, sigAlg SignatureAlgorithm) ([]byte, error) {
	// Simplified RSA signing
	return nil, fmt.Errorf("RSA signing not implemented")
}

func signWithECDSA(data []byte, priv *ecdsa.PrivateKey, sigAlg SignatureAlgorithm) ([]byte, error) {
	// Hash the data with SHA256 for ECDSA signing
	hash := sha256.Sum256(data)
	
	// Sign the hash
	signature, err := ecdsa.SignASN1(rand.Reader, priv, hash[:])
	if err != nil {
		return nil, fmt.Errorf("failed to sign with ECDSA: %w", err)
	}
	
	return signature, nil
}

func signWithSM2(data []byte, priv *sm2.PrivateKey, sigAlg SignatureAlgorithm) ([]byte, error) {
	// Hash the data with SM3 for SM2 signing
	hash := sm3.Sm3Sum(data)
	
	// Sign the hash
	signature, err := priv.Sign(rand.Reader, hash, nil)
	if err != nil {
		return nil, fmt.Errorf("failed to sign with SM2: %w", err)
	}
	
	return signature, nil
}

func signWithGOST(data []byte, priv *gost3410.PrivateKey, sigAlg SignatureAlgorithm) ([]byte, error) {
	// Use GOST signing with reverse digest
	signer := &gost3410.PrivateKeyReverseDigest{Prv: priv}
	return signer.Sign(rand.Reader, data, nil)
}

func signWithGOSTReverseDigest(data []byte, priv *gost3410.PrivateKeyReverseDigest, sigAlg SignatureAlgorithm) ([]byte, error) {
	// Use GOST signing with reverse digest
	// First, we need to hash the data with GOST hash function
	hash := gost34112012256.New()
	hash.Write(data)
	hashed := hash.Sum(nil)
	
	// Sign the hash
	signature, err := priv.Sign(rand.Reader, hashed, nil)
	if err != nil {
		return nil, fmt.Errorf("failed to sign with GOST: %w", err)
	}
	
	return signature, nil
}

func getPublicKeyAlgorithm(pub interface{}) PublicKeyAlgorithm {
	switch pub.(type) {
	case *rsa.PublicKey:
		return RSA
	case *ecdsa.PublicKey:
		return ECDSA
	case *sm2.PublicKey:
		return ECDSA
	case *gost3410.PublicKey:
		return GOST
	default:
		return UnknownPublicKeyAlgorithm
	}
}

func marshalPKCS8PrivateKey(key *rsa.PrivateKey) ([]byte, error) {
	// Simplified PKCS8 marshaling for RSA
	return nil, fmt.Errorf("RSA PKCS8 marshaling not implemented")
}

func marshalECDSAPKCS8PrivateKey(key *ecdsa.PrivateKey) ([]byte, error) {
	// Create PKCS8 structure for ECDSA private key
	pkcs8 := struct {
		Version    int
		Algorithm  pkix.AlgorithmIdentifier
		PrivateKey []byte
	}{
		Version: 0,
		Algorithm: pkix.AlgorithmIdentifier{
			Algorithm: asn1.ObjectIdentifier{1, 2, 840, 10045, 2, 1}, // EC algorithm
		},
		PrivateKey: key.D.Bytes(),
	}

	// Encode to ASN.1 DER
	der, err := asn1.Marshal(pkcs8)
	if err != nil {
		return nil, fmt.Errorf("failed to marshal ECDSA PKCS8 private key: %w", err)
	}

	return der, nil
}

func marshalSM2PKCS8PrivateKey(key *sm2.PrivateKey) ([]byte, error) {
	// Create PKCS8 structure for SM2 private key
	pkcs8 := struct {
		Version    int
		Algorithm  pkix.AlgorithmIdentifier
		PrivateKey []byte
	}{
		Version: 0,
		Algorithm: pkix.AlgorithmIdentifier{
			Algorithm: asn1.ObjectIdentifier{1, 2, 840, 10045, 2, 1}, // EC algorithm (SM2 uses EC format)
		},
		PrivateKey: key.D.Bytes(),
	}

	// Encode to ASN.1 DER
	der, err := asn1.Marshal(pkcs8)
	if err != nil {
		return nil, fmt.Errorf("failed to marshal SM2 PKCS8 private key: %w", err)
	}

	return der, nil
}

func marshalGOSTPKCS8PrivateKey(key *gost3410.PrivateKey) ([]byte, error) {
	// Determine the correct OID based on the curve size
	var algorithmOID asn1.ObjectIdentifier
	rawKey := key.Raw()
	
	if len(rawKey) == 32 {
		// GOST R 34.10-2012 256-bit
		algorithmOID = asn1.ObjectIdentifier{1, 2, 643, 7, 1, 1, 1, 1}
	} else {
		// GOST R 34.10-2012 512-bit
		algorithmOID = asn1.ObjectIdentifier{1, 2, 643, 7, 1, 1, 1, 2}
	}
	
	// Create PKCS8 structure for GOST private key
	pkcs8 := struct {
		Version    int
		Algorithm  pkix.AlgorithmIdentifier
		PrivateKey []byte
	}{
		Version: 0,
		Algorithm: pkix.AlgorithmIdentifier{
			Algorithm: algorithmOID,
		},
		PrivateKey: rawKey,
	}

	// Encode to ASN.1 DER
	der, err := asn1.Marshal(pkcs8)
	if err != nil {
		return nil, fmt.Errorf("failed to marshal GOST PKCS8 private key: %w", err)
	}

	return der, nil
} 

// encodeSubjectPublicKeyInfo формирует ASN.1 DER SubjectPublicKeyInfo и возвращает AlgorithmIdentifier и BitString
func encodeSubjectPublicKeyInfo(pub interface{}, sigAlg SignatureAlgorithm) (pkix.AlgorithmIdentifier, asn1.BitString, error) {
	var algo pkix.AlgorithmIdentifier
	var pubKeyBytes []byte
	var bitLength int

	switch p := pub.(type) {
	case *rsa.PublicKey:
		algo = pkix.AlgorithmIdentifier{
			Algorithm: asn1.ObjectIdentifier{1, 2, 840, 113549, 1, 1, 1},
		}
		type rsaPub struct {
			N *big.Int
			E int
		}
		pubASN1, err := asn1.Marshal(rsaPub{p.N, p.E})
		if err != nil {
			return algo, asn1.BitString{}, err
		}
		pubKeyBytes = pubASN1
		bitLength = len(pubKeyBytes) * 8
	case *ecdsa.PublicKey:
		curveOID := asn1.ObjectIdentifier{1, 2, 840, 10045, 3, 1, 7} // secp256r1
		curveOIDBytes, _ := asn1.Marshal(curveOID)
		algo = pkix.AlgorithmIdentifier{
			Algorithm: asn1.ObjectIdentifier{1, 2, 840, 10045, 2, 1},
			Parameters: asn1.RawValue{
				FullBytes: curveOIDBytes,
			},
		}
		pubKeyBytes = ellipticMarshal(p.Curve, p.X, p.Y)
		bitLength = len(pubKeyBytes) * 8
	case *sm2.PublicKey:
		sm2OID := asn1.ObjectIdentifier{1, 2, 156, 10197, 1, 301, 1}
		sm2OIDBytes, _ := asn1.Marshal(sm2OID)
		algo = pkix.AlgorithmIdentifier{
			Algorithm: sm2OID,
			Parameters: asn1.RawValue{
				FullBytes: sm2OIDBytes,
			},
		}
		pubKeyBytes = ellipticMarshal(p.Curve, p.X, p.Y)
		bitLength = len(pubKeyBytes) * 8
	case *gost3410.PublicKey:
		gostOID := asn1.ObjectIdentifier{1, 2, 643, 7, 1, 1, 1, 1}
		gostOIDBytes, _ := asn1.Marshal(gostOID)
		algo = pkix.AlgorithmIdentifier{
			Algorithm: gostOID,
			Parameters: asn1.RawValue{FullBytes: gostOIDBytes},
		}
		pubKeyBytes = append([]byte{0x04}, p.X.Bytes()...)
		pubKeyBytes = append(pubKeyBytes, p.Y.Bytes()...)
		bitLength = len(pubKeyBytes) * 8
	default:
		return algo, asn1.BitString{}, fmt.Errorf("unsupported public key type: %T", pub)
	}
	return algo, asn1.BitString{Bytes: pubKeyBytes, BitLength: bitLength}, nil
}

// ellipticMarshal — стандартная функция для маршалинга точки на кривой
func ellipticMarshal(curve elliptic.Curve, x, y *big.Int) []byte {
	return append([]byte{0x04}, append(x.Bytes(), y.Bytes()...)...)
} <|MERGE_RESOLUTION|>--- conflicted
+++ resolved
@@ -434,32 +434,8 @@
 		return der, nil
 	}
 	
-<<<<<<< HEAD
-	// Encode public key properly for GOST
-	var publicKeyBytes []byte
-	if template.PublicKey != nil {
-		if gostPub, ok := template.PublicKey.(*gost3410.PublicKey); ok {
-			// Encode GOST public key according to GOST R 34.10-2012 standard
-			// The public key should be encoded as a BIT STRING containing the raw public key
-			xBytes := gostPub.X.Bytes()
-			yBytes := gostPub.Y.Bytes()
-			
-			// Combine X and Y coordinates into a single byte array
-			// GOST public key format: 04 || X || Y (uncompressed format)
-			pubKeyRaw := make([]byte, 1+len(xBytes)+len(yBytes))
-			pubKeyRaw[0] = 0x04 // Uncompressed point indicator
-			copy(pubKeyRaw[1:], xBytes)
-			copy(pubKeyRaw[1+len(xBytes):], yBytes)
-			
-			publicKeyBytes = pubKeyRaw
-		}
-	}
-	
-	// Create the basic certificate structure
-=======
 	fmt.Printf("DEBUG: Using standard X.509 certificate structure\n")
 	// Create the basic certificate structure with proper ASN.1 tags
->>>>>>> 32d7938a
 	tbs := struct {
 		Version            int `asn1:"optional,explicit,default:0,tag:0"`
 		SerialNumber       *big.Int
@@ -501,11 +477,7 @@
 			},
 			PublicKey: asn1.BitString{
 				Bytes:     publicKeyBytes,
-<<<<<<< HEAD
-				BitLength: len(publicKeyBytes) * 8,
-=======
 				BitLength: bitLength,
->>>>>>> 32d7938a
 			},
 		},
 		IssuerUniqueID:  asn1.BitString{},
